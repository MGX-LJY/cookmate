"""app.services.recipe_service
~~~~~~~~~~~~~~~~~~~~~~~~~~~~~~~~

菜谱用例服务 (Application Service)。

为什么需要 Application Service?
---------------------------------
* **封装业务用例**：组织多个聚合根操作，控制事务边界；
* **保持领域纯净**：领域模型不直接依赖框架/存储，所有 I/O 通过 Service 注入的
  UnitOfWork 执行；
* **便于测试**：服务层对外暴露简洁方法签名，使用 MemoryUoW 可单元测试。

该文件实现 ``RecipeService``：
* `create_recipe()` —— 新增菜谱
* `update_recipe()` —— 编辑菜谱（按 ID 覆盖）
* `list_recipes()` —— 拉取所有菜谱

> ⚠️ 输入/输出以 **简单类型**（`dict` / `list` / 原生值对象）为主，便于 CLI、
> FastAPI 等上层调用；复杂验证交由领域模型内部完成。
"""
from __future__ import annotations

from typing import Mapping

from app.unit_of_work import AbstractUnitOfWork
from domain.recipe.models import (
    Recipe,
    Category,
    CookMethod,
    Difficulty,
)
from domain.shared.value_objects import Quantity, RecipeId

###############################################################################
# DTO 类型别名
###############################################################################

IngredientInput = Mapping[str, tuple[float | int | str, str]]  # name -> (amount, unit)

###############################################################################
# 自定义异常
###############################################################################

class RecipeAlreadyExistsError(RuntimeError):  # noqa: WPS110
    """尝试创建已存在菜谱时抛出。"""


class RecipeNotFoundError(RuntimeError):  # noqa: WPS110
    """菜谱不存在。"""

###############################################################################
# RecipeService
###############################################################################

class RecipeService:  # noqa: WPS110
    """菜谱相关用例服务。"""

    def __init__(self, uow: AbstractUnitOfWork) -> None:  # noqa: D401
        self.uow = uow

    # ------------------------------------------------------------------
    # Public APIs
    # ------------------------------------------------------------------

    def create_recipe(
        self,
        name: str,
        ingredient_inputs: IngredientInput,
        steps: list[str] | None = None,
        metadata: Mapping[str, str] | None = None,
    ) -> RecipeId:  # noqa: D401
        """创建新菜谱。

        Parameters
        ----------
        name: str
            菜谱名称。
        ingredient_inputs: Mapping[str, (amount, unit)]
            键为 **Ingredient.name**，值为 (数量, 单位字符串)。Service 会在仓库中
            查找对应 IngredientId 并转换为 Quantity。
        steps: list[str] | None
            烹饪步骤；可为空。
        metadata: Mapping[str, str] | None
            额外信息（标签、时长等）。
        """
        with self.uow as uow:
            # 检查重名
            if uow.recipes.find_by_name(name):
                raise RecipeAlreadyExistsError(name)

            # 将食材名称映射到 IngredientId
            ingredients_map = {}
            for ing_name, (amount, unit_str) in ingredient_inputs.items():
                ing = uow.ingredients.find_by_name(ing_name)
                if not ing:
                    raise ValueError(f"食材 '{ing_name}' 不存在，请先录入食材")
                qty = Quantity.of(amount, unit=ing.default_unit if unit_str == "" else unit_str)  # type: ignore[arg-type]
                ingredients_map[ing.id] = qty

            meta: dict[str, str] | None = None
            if metadata is not None:
                meta = {}
                if cat := metadata.get("category"):
                    if cat not in {c.value for c in Category}:
                        raise ValueError("非法的大类")
                    meta["category"] = cat
                if method := metadata.get("method"):
                    if method not in {m.value for m in CookMethod}:
                        raise ValueError("非法的烹饪方法")
                    meta["method"] = method
                if diff := metadata.get("difficulty"):
                    if diff not in {d.value for d in Difficulty}:
                        raise ValueError("非法的难度")
                    meta["difficulty"] = diff
                for key in [
                    "pairing",
                    "time_minutes",
                    "notes",
                    "tutorial",
                ]:
                    if key in metadata:
                        meta[key] = metadata[key]

            recipe = Recipe(
                name=name,
                ingredients=ingredients_map,
                steps=steps or [],
                metadata=meta,
            )
            uow.recipes.add(recipe)
            # commit 在 UoW __exit__ 中调用
            return recipe.id

    def update_recipe(self, recipe: Recipe) -> None:  # noqa: D401
        """覆盖更新菜谱。调用方自行构造新 Recipe 实例。"""
        with self.uow as uow:
            if not uow.recipes.get(recipe.id):
                raise RecipeNotFoundError(recipe.id)
            uow.recipes.update(recipe)

    def list_recipes(self) -> list[Recipe]:  # noqa: D401
        """列出所有菜谱。"""
        with self.uow as uow:
            return list(uow.recipes.list())

    def remove_recipe(self, name: str) -> None:  # noqa: D401
        """按菜名删除菜谱。"""
        with self.uow as uow:
            recipe = uow.recipes.find_by_name(name)
            if not recipe:
                raise RecipeNotFoundError(name)
            uow.recipes.remove(recipe.id)

    # ------------------------------------------------------------------
    # 新增：按菜名获取菜谱及单字段更新
    # ------------------------------------------------------------------

    def get_by_name(self, name: str) -> Recipe:
        """获取指定菜谱。"""
        with self.uow as uow:
            recipe = uow.recipes.find_by_name(name)
            if not recipe:
                raise RecipeNotFoundError(name)
            return recipe

    def update_metadata_field(self, name: str, key: str, value: str) -> None:
        """更新 metadata 中的单个字段。"""
        with self.uow as uow:
            recipe = uow.recipes.find_by_name(name)
            if not recipe:
                raise RecipeNotFoundError(name)
            meta = dict(recipe.metadata or {})
<<<<<<< HEAD
=======
            if key == "category" and value not in {c.value for c in Category}:
                raise ValueError("非法的大类")
            if key == "method" and value not in {m.value for m in CookMethod}:
                raise ValueError("非法的烹饪方法")
            if key == "difficulty" and value not in {d.value for d in Difficulty}:
                raise ValueError("非法的难度")
>>>>>>> ad8491d8
            meta[key] = str(value)
            updated = Recipe(
                name=recipe.name,
                ingredients=recipe.ingredients,
                steps=recipe.steps,
                metadata=meta,
                id=recipe.id,
            )
            uow.recipes.update(updated)

    def update_ingredients(self, name: str, ingredient_inputs: IngredientInput) -> None:
        """替换菜谱食材列表。"""
        with self.uow as uow:
            recipe = uow.recipes.find_by_name(name)
            if not recipe:
                raise RecipeNotFoundError(name)

            ingredients_map = {}
            for ing_name, (amount, unit_str) in ingredient_inputs.items():
                ing = uow.ingredients.find_by_name(ing_name)
                if not ing:
                    raise ValueError(f"食材 '{ing_name}' 不存在，请先录入食材")
                qty = Quantity.of(amount, unit=ing.default_unit if unit_str == "" else unit_str)  # type: ignore[arg-type]
                ingredients_map[ing.id] = qty

            updated = Recipe(
                name=recipe.name,
                ingredients=ingredients_map,
                steps=recipe.steps,
                metadata=recipe.metadata,
                id=recipe.id,
            )
            uow.recipes.update(updated)<|MERGE_RESOLUTION|>--- conflicted
+++ resolved
@@ -170,15 +170,12 @@
             if not recipe:
                 raise RecipeNotFoundError(name)
             meta = dict(recipe.metadata or {})
-<<<<<<< HEAD
-=======
             if key == "category" and value not in {c.value for c in Category}:
                 raise ValueError("非法的大类")
             if key == "method" and value not in {m.value for m in CookMethod}:
                 raise ValueError("非法的烹饪方法")
             if key == "difficulty" and value not in {d.value for d in Difficulty}:
                 raise ValueError("非法的难度")
->>>>>>> ad8491d8
             meta[key] = str(value)
             updated = Recipe(
                 name=recipe.name,
