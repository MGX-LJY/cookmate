--- conflicted
+++ resolved
@@ -117,10 +117,7 @@
                     "time_minutes",
                     "notes",
                     "tutorial",
-<<<<<<< HEAD
-=======
                     "cover",
->>>>>>> 0724c55f
                 ]:
                     if key in metadata:
                         meta[key] = metadata[key]
