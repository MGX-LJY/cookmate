"""Recipe API router."""
from __future__ import annotations

try:
    from fastapi import APIRouter, Depends, HTTPException, Response
    from pydantic import BaseModel
except Exception:  # pragma: no cover - allow import without FastAPI/Pydantic
    APIRouter = None  # type: ignore
    Depends = None  # type: ignore
    HTTPException = Exception  # type: ignore
    class BaseModel:  # type: ignore
        pass

from app.services.recipe_service import (
    RecipeAlreadyExistsError,
    RecipeNotFoundError,
    RecipeService,
)
<<<<<<< HEAD
from domain.recipe.models import Recipe
=======
from domain.recipe.models import Recipe, Category, CookMethod, Difficulty
>>>>>>> ad8491d8
from app.unit_of_work import AbstractUnitOfWork
from web.api.deps import get_uow


if APIRouter is not None:  # pragma: no cover - skip when FastAPI unavailable
    router = APIRouter(prefix="/recipes", tags=["recipes"])

    class RecipeCreate(BaseModel):  # noqa: D401
        """Schema for creating recipes."""

        name: str
        ingredients: dict[str, tuple[float | int | str, str]]
        steps: list[str] | None = None
<<<<<<< HEAD
        category: str | None = None
        method: str | None = None
        difficulty: str | None = None
        pairing: str | None = None
        time_minutes: int | None = None
=======
        category: Category | None = None
        method: CookMethod | None = None
        difficulty: Difficulty | None = None
        pairing: str | None = None
        time_minutes: str | None = None
        notes: str | None = None
>>>>>>> ad8491d8
        tutorial: str | None = None

    class MetaField(BaseModel):  # noqa: D401
        """Single metadata value."""

        value: str

    class IngredientsIn(BaseModel):  # noqa: D401
        """Replace ingredients."""

        ingredients: dict[str, tuple[float | int | str, str]]

    @router.get("/")
    def list_recipes(uow: AbstractUnitOfWork = Depends(get_uow)) -> list[str]:
        """Return names of all recipes."""
        service = RecipeService(uow)
        return [r.name for r in service.list_recipes()]

    def _serialize_recipe(uow: AbstractUnitOfWork, recipe: Recipe) -> dict:
        with uow as tx:
            ingredients = {}
            for iid, qty in recipe.ingredients.items():
                ing = tx.ingredients.get(iid)
                name = ing.name if ing else str(iid)
                ingredients[name] = [float(qty.amount), qty.unit.value]
        return {
            "name": recipe.name,
            "ingredients": ingredients,
            "steps": list(recipe.steps),
            "metadata": recipe.metadata or {},
        }

    @router.get("/{name}")
    def get_recipe(name: str, uow: AbstractUnitOfWork = Depends(get_uow)) -> dict:
        svc = RecipeService(uow)
        try:
            recipe = svc.get_by_name(name)
        except RecipeNotFoundError as exc:
            raise HTTPException(status_code=404, detail=str(exc))
        return _serialize_recipe(uow, recipe)

    @router.post("/", status_code=201)
    def create_recipe(
        data: RecipeCreate,
        uow: AbstractUnitOfWork = Depends(get_uow),
    ) -> dict[str, str]:
        """Create a new recipe."""
        service = RecipeService(uow)
        try:
            rid = service.create_recipe(
                name=data.name,
                ingredient_inputs=data.ingredients,
                steps=data.steps,
                metadata={
                    k: str(v)
                    for k, v in {
                        "category": data.category,
                        "method": data.method,
                        "difficulty": data.difficulty,
                        "pairing": data.pairing,
                        "time_minutes": data.time_minutes,
<<<<<<< HEAD
=======
                        "notes": data.notes,
>>>>>>> ad8491d8
                        "tutorial": data.tutorial,
                    }.items()
                    if v is not None
                },
            )
        except RecipeAlreadyExistsError as exc:
            raise HTTPException(status_code=400, detail=str(exc))
        return {"id": str(rid)}

    @router.delete("/{name}", status_code=204, response_class=Response)
    def delete_recipe(
        name: str,
        uow: AbstractUnitOfWork = Depends(get_uow),
    ) -> Response:
        """Delete a recipe by name."""
        service = RecipeService(uow)
        try:
            service.remove_recipe(name)
        except RecipeNotFoundError as exc:
            raise HTTPException(status_code=404, detail=str(exc))
        return Response(status_code=204)

    # ---------------------------------------------------------------
    # 单字段更新接口
    # ---------------------------------------------------------------

    def _update(name: str, key: str, value: str, uow: AbstractUnitOfWork) -> None:
        svc = RecipeService(uow)
        try:
            svc.update_metadata_field(name, key, value)
        except RecipeNotFoundError as exc:
            raise HTTPException(status_code=404, detail=str(exc))

    @router.patch("/{name}/category")
    def set_category(
        name: str,
        data: MetaField,
        uow: AbstractUnitOfWork = Depends(get_uow),
    ) -> dict[str, str]:
        _update(name, "category", data.value, uow)
        return {"msg": "ok"}

    @router.patch("/{name}/method")
    def set_method(name: str, data: MetaField, uow: AbstractUnitOfWork = Depends(get_uow)) -> dict[str, str]:
        _update(name, "method", data.value, uow)
        return {"msg": "ok"}

    @router.patch("/{name}/difficulty")
    def set_difficulty(name: str, data: MetaField, uow: AbstractUnitOfWork = Depends(get_uow)) -> dict[str, str]:
        _update(name, "difficulty", data.value, uow)
        return {"msg": "ok"}

    @router.patch("/{name}/pairing")
    def set_pairing(name: str, data: MetaField, uow: AbstractUnitOfWork = Depends(get_uow)) -> dict[str, str]:
        _update(name, "pairing", data.value, uow)
        return {"msg": "ok"}

    @router.patch("/{name}/time_minutes")
    def set_time(name: str, data: MetaField, uow: AbstractUnitOfWork = Depends(get_uow)) -> dict[str, str]:
        _update(name, "time_minutes", data.value, uow)
        return {"msg": "ok"}

<<<<<<< HEAD
=======
    @router.patch("/{name}/notes")
    def set_notes(name: str, data: MetaField, uow: AbstractUnitOfWork = Depends(get_uow)) -> dict[str, str]:
        _update(name, "notes", data.value, uow)
        return {"msg": "ok"}

>>>>>>> ad8491d8
    @router.patch("/{name}/tutorial")
    def set_tutorial(name: str, data: MetaField, uow: AbstractUnitOfWork = Depends(get_uow)) -> dict[str, str]:
        _update(name, "tutorial", data.value, uow)
        return {"msg": "ok"}

    @router.patch("/{name}/ingredients")
    def set_ingredients(
        name: str,
        data: IngredientsIn,
        uow: AbstractUnitOfWork = Depends(get_uow),
    ) -> dict[str, str]:
        svc = RecipeService(uow)
        try:
            svc.update_ingredients(name, data.ingredients)
        except RecipeNotFoundError as exc:
            raise HTTPException(status_code=404, detail=str(exc))
        return {"msg": "ok"}
else:  # pragma: no cover - placeholder
    router = None<|MERGE_RESOLUTION|>--- conflicted
+++ resolved
@@ -16,11 +16,7 @@
     RecipeNotFoundError,
     RecipeService,
 )
-<<<<<<< HEAD
-from domain.recipe.models import Recipe
-=======
 from domain.recipe.models import Recipe, Category, CookMethod, Difficulty
->>>>>>> ad8491d8
 from app.unit_of_work import AbstractUnitOfWork
 from web.api.deps import get_uow
 
@@ -34,20 +30,12 @@
         name: str
         ingredients: dict[str, tuple[float | int | str, str]]
         steps: list[str] | None = None
-<<<<<<< HEAD
-        category: str | None = None
-        method: str | None = None
-        difficulty: str | None = None
-        pairing: str | None = None
-        time_minutes: int | None = None
-=======
         category: Category | None = None
         method: CookMethod | None = None
         difficulty: Difficulty | None = None
         pairing: str | None = None
         time_minutes: str | None = None
         notes: str | None = None
->>>>>>> ad8491d8
         tutorial: str | None = None
 
     class MetaField(BaseModel):  # noqa: D401
@@ -109,10 +97,7 @@
                         "difficulty": data.difficulty,
                         "pairing": data.pairing,
                         "time_minutes": data.time_minutes,
-<<<<<<< HEAD
-=======
                         "notes": data.notes,
->>>>>>> ad8491d8
                         "tutorial": data.tutorial,
                     }.items()
                     if v is not None
@@ -175,14 +160,11 @@
         _update(name, "time_minutes", data.value, uow)
         return {"msg": "ok"}
 
-<<<<<<< HEAD
-=======
     @router.patch("/{name}/notes")
     def set_notes(name: str, data: MetaField, uow: AbstractUnitOfWork = Depends(get_uow)) -> dict[str, str]:
         _update(name, "notes", data.value, uow)
         return {"msg": "ok"}
 
->>>>>>> ad8491d8
     @router.patch("/{name}/tutorial")
     def set_tutorial(name: str, data: MetaField, uow: AbstractUnitOfWork = Depends(get_uow)) -> dict[str, str]:
         _update(name, "tutorial", data.value, uow)
