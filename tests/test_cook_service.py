"""CookService 集成测试 (Memory UoW).

覆盖场景：
1. cook 正常扣减库存并发布事件；
2. 库存不足时抛 InsufficientInventoryError；
3. 不存在的菜谱抛 ValueError；
4. servings 参数非法抛 ValueError。
<<<<<<< HEAD

=======
>>>>>>> 145b8cf2
"""
from __future__ import annotations

import pytest

from app.services.cook_service import CookService, InsufficientInventoryError
from app.services.recipe_service import RecipeService
from domain.shared.value_objects import Quantity, Unit, new_recipe_id
from domain.recipe.models import Recipe

DEFAULT_STEPS = ["打蛋", "热锅", "翻炒"]


def _create_recipe(service: RecipeService):
    return service.create_recipe(
        name="番茄炒蛋",
        ingredient_inputs={"鸡蛋": (2, ""), "西红柿": (300, "g")},
        steps=DEFAULT_STEPS,
    )


def test_cook_success(uow, event_bus):
    recipe_id = _create_recipe(RecipeService(uow))
    svc = CookService(uow, event_bus)
    svc.cook(recipe_id)

    egg_ing = uow.ingredients.find_by_name("鸡蛋")
    tomato_ing = uow.ingredients.find_by_name("西红柿")
    egg_item = uow.inventories.get(egg_ing.id)
    tomato_item = uow.inventories.get(tomato_ing.id)
    assert egg_item.quantity == Quantity.of(2, Unit.PIECE)
    assert tomato_item.quantity == Quantity.of(200, Unit.GRAM)
    assert uow._committed is True
    assert len(event_bus.events) == 1
    event = event_bus.events[0]
    assert event.recipe_id == recipe_id
    assert event.servings == 1


def test_cook_insufficient_inventory(uow, event_bus):
    recipe_id = _create_recipe(RecipeService(uow))
    egg = uow.ingredients.find_by_name("鸡蛋")
    tomato = uow.ingredients.find_by_name("西红柿")
    svc = CookService(uow, event_bus)
    with pytest.raises(InsufficientInventoryError) as exc:
        svc.cook(recipe_id, servings=3)
    # 未提交事务，事件为空
    assert uow._committed is False
    assert len(event_bus.events) == 0
    missing = exc.value.missing
    assert missing[egg.id] == Quantity.of(2, Unit.PIECE)
    assert missing[tomato.id] == Quantity.of(400, Unit.GRAM)


def test_cook_recipe_not_found(uow, event_bus):
    svc = CookService(uow, event_bus)
    with pytest.raises(ValueError):
        svc.cook(new_recipe_id())


def test_cook_invalid_servings(uow, event_bus):
    recipe_id = _create_recipe(RecipeService(uow))
    svc = CookService(uow, event_bus)
    with pytest.raises(ValueError):
        svc.cook(recipe_id, servings=0)<|MERGE_RESOLUTION|>--- conflicted
+++ resolved
@@ -5,10 +5,6 @@
 2. 库存不足时抛 InsufficientInventoryError；
 3. 不存在的菜谱抛 ValueError；
 4. servings 参数非法抛 ValueError。
-<<<<<<< HEAD
-
-=======
->>>>>>> 145b8cf2
 """
 from __future__ import annotations
 
