--- conflicted
+++ resolved
@@ -65,23 +65,15 @@
     resp = client.post("/recipes/", json=data)
     assert resp.status_code == 201
 
-<<<<<<< HEAD
-    resp = client.patch("/recipes/番茄炒蛋/difficulty", json={"value": "简单"})
-=======
     resp = client.patch("/recipes/番茄炒蛋/difficulty", json={"value": "中高"})
->>>>>>> ad8491d8
     assert resp.status_code == 200
 
     resp = client.get("/recipes/番茄炒蛋")
     assert resp.status_code == 200
-<<<<<<< HEAD
-    assert resp.json()["metadata"]["difficulty"] == "简单"
-=======
     assert resp.json()["metadata"]["difficulty"] == "中高"
 
     resp = client.patch("/recipes/番茄炒蛋/notes", json={"value": "加点糖"})
     assert resp.status_code == 200
->>>>>>> ad8491d8
 
     resp = client.patch(
         "/recipes/番茄炒蛋/ingredients",
