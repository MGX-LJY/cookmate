import pytest
try:
    from fastapi.testclient import TestClient
except Exception:  # pragma: no cover - fastapi missing
    TestClient = None  # type: ignore

if TestClient is None:  # pragma: no cover - skip when FastAPI unavailable
    pytest.skip("fastapi not installed", allow_module_level=True)

from web.api.main import create_app
from web.api.deps import get_uow
from app.unit_of_work import MemoryUnitOfWork
from domain.ingredient.models import Ingredient
from domain.inventory.models import InventoryItem
from domain.shared.value_objects import Quantity, Unit


def _prepare_uow():
    uow = MemoryUnitOfWork()
    egg = Ingredient(name="鸡蛋", default_unit=Unit.PIECE)
    tomato = Ingredient(name="西红柿", default_unit=Unit.GRAM)
    uow.ingredients.add(egg)
    uow.ingredients.add(tomato)
    uow.inventories.add_or_update(
        InventoryItem(ingredient_id=egg.id, quantity=Quantity.of(4, Unit.PIECE))
    )
    uow.inventories.add_or_update(
        InventoryItem(ingredient_id=tomato.id, quantity=Quantity.of(500, Unit.GRAM))
    )
    return uow


@pytest.fixture()
def client():
    uow = _prepare_uow()
    app = create_app()

    def override_uow():
        yield uow

    app.dependency_overrides[get_uow] = override_uow
    with TestClient(app) as c:
        yield c


def test_ping(client):
    resp = client.get("/ping")
    assert resp.status_code == 200
    assert resp.json() == {"msg": "pong"}


def test_recipe_endpoints(client):
    data = {
        "name": "番茄炒蛋",
        "ingredients": {"鸡蛋": [2, ""], "西红柿": [300, "g"]},
        "steps": ["打蛋", "热锅"],
        "category": "主菜",
        "method": "炒",
        "difficulty": "中",
        "pairing": "米饭",
        "time_minutes": "10-15min",
        "notes": "小火慢炒",
        "tutorial": "http://example.com",
<<<<<<< HEAD
=======
        "cover": "http://img.example.com/egg.jpg",
>>>>>>> 0724c55f
    }
    resp = client.post("/recipes/", json=data)
    assert resp.status_code == 201

    resp = client.patch("/recipes/番茄炒蛋/difficulty", json={"value": "中高"})
    assert resp.status_code == 200

    resp = client.get("/recipes/番茄炒蛋")
    assert resp.status_code == 200
    assert resp.json()["metadata"]["difficulty"] == "中高"
<<<<<<< HEAD
=======
    assert resp.json()["metadata"]["cover"] == "http://img.example.com/egg.jpg"
>>>>>>> 0724c55f

    resp = client.patch("/recipes/番茄炒蛋/notes", json={"value": "加点糖"})
    assert resp.status_code == 200

<<<<<<< HEAD
=======
    resp = client.patch("/recipes/番茄炒蛋/cover", json={"value": "http://img.example.com/new.jpg"})
    assert resp.status_code == 200

    resp = client.get("/recipes/番茄炒蛋")
    assert resp.json()["metadata"]["cover"] == "http://img.example.com/new.jpg"

>>>>>>> 0724c55f
    resp = client.patch(
        "/recipes/番茄炒蛋/ingredients",
        json={"ingredients": {"鸡蛋": [3, ""], "西红柿": [400, "g"]}},
    )
    assert resp.status_code == 200

    resp = client.get("/recipes/")
    assert resp.status_code == 200
    assert resp.json() == ["番茄炒蛋"]

    resp = client.delete("/recipes/番茄炒蛋")
    assert resp.status_code == 204
    resp = client.get("/recipes/")
    assert resp.json() == []


def test_inventory_endpoints(client):
    resp = client.get("/inventory/")
    assert resp.status_code == 200
    assert len(resp.json()) == 2

    resp = client.post(
        "/inventory/",
        json={"ingredient": "鸡蛋", "amount": 10, "unit": "pcs"},
    )
    assert resp.status_code == 201
    resp = client.get("/inventory/")
    amounts = {item["ingredient"]: item["amount"] for item in resp.json()}
    assert amounts["鸡蛋"] == 10.0

    resp = client.delete("/inventory/鸡蛋")
    assert resp.status_code == 204
    resp = client.get("/inventory/")
    names = [item["ingredient"] for item in resp.json()]
    assert "鸡蛋" not in names


def test_planner_endpoints(client):
    # create two recipes
    r1 = client.post(
        "/recipes/",
        json={
            "name": "菜1",
            "ingredients": {"鸡蛋": [2, ""], "西红柿": [300, "g"]},
            "steps": ["s1"],
        },
    ).json()["id"]
    r2 = client.post(
        "/recipes/",
        json={
            "name": "菜2",
            "ingredients": {"鸡蛋": [5, ""]},
            "steps": ["s"],
        },
    ).json()["id"]

    resp = client.get("/planner/cookable")
    assert resp.status_code == 200
    assert resp.json() == ["菜1"]

    resp = client.post(
        "/planner/shopping",
        json={"recipes": {r1: 2, r2: 0}},
    )
    assert resp.status_code == 200
    assert resp.json() == [{"ingredient": "西红柿", "amount": 100.0, "unit": "g"}]<|MERGE_RESOLUTION|>--- conflicted
+++ resolved
@@ -61,10 +61,7 @@
         "time_minutes": "10-15min",
         "notes": "小火慢炒",
         "tutorial": "http://example.com",
-<<<<<<< HEAD
-=======
         "cover": "http://img.example.com/egg.jpg",
->>>>>>> 0724c55f
     }
     resp = client.post("/recipes/", json=data)
     assert resp.status_code == 201
@@ -75,23 +72,17 @@
     resp = client.get("/recipes/番茄炒蛋")
     assert resp.status_code == 200
     assert resp.json()["metadata"]["difficulty"] == "中高"
-<<<<<<< HEAD
-=======
     assert resp.json()["metadata"]["cover"] == "http://img.example.com/egg.jpg"
->>>>>>> 0724c55f
 
     resp = client.patch("/recipes/番茄炒蛋/notes", json={"value": "加点糖"})
     assert resp.status_code == 200
 
-<<<<<<< HEAD
-=======
     resp = client.patch("/recipes/番茄炒蛋/cover", json={"value": "http://img.example.com/new.jpg"})
     assert resp.status_code == 200
 
     resp = client.get("/recipes/番茄炒蛋")
     assert resp.json()["metadata"]["cover"] == "http://img.example.com/new.jpg"
 
->>>>>>> 0724c55f
     resp = client.patch(
         "/recipes/番茄炒蛋/ingredients",
         json={"ingredients": {"鸡蛋": [3, ""], "西红柿": [400, "g"]}},
