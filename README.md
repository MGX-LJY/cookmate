# Cookmate 🍳

*个人菜谱 & 冰箱库存管理器 — 录菜、管料、选菜、买菜，一条龙完成*

![status](https://img.shields.io/badge/status-pre--alpha-red)
![python](https://img.shields.io/badge/python-3.9%2B-blue)
![license](https://img.shields.io/badge/license-MIT-green)

> **写 README 在写代码之前。**  
> “README 是项目的北极星，为开发与用户指明方向。” – *改写自 Tom Preston‑Werner*

---

## 📚 目录

* [✨ 核心功能 (MVP)](#-核心功能-mvp)
* [🛠 快速开始](#-快速开始)
* [🏗 项目结构](#-项目结构)
* [🔌 技术选型 & 架构](#-技术选型--架构)
* [🗺 路线图](#-路线图)
* [🤝 贡献指南](#-贡献指南)
* [📄 License](#-license)

---

## ✨ 核心功能 (MVP)

> 以下 **五大功能** 为 *首个可上线版本* 的必交付范围。

| 领域       | 说明                                 |
| -------- | ---------------------------------- |
| **菜谱管理** | **新增 / 编辑** 菜谱（支持 Markdown、CSV 导入） |
| **库存管理** | 追踪 **食材数量 & 保质期**（扫码 / 手动录入）       |
| **烹饪执行** | 烹饪前 **校验库存 → 扣减 → 写入烹饪日志**         |
| **智能筛选** | 依据 **难度 / 时长 / 现有食材** 多维过滤可做菜      |
| **购物清单** | **自动汇总缺料**，一键生成门店分拆买菜清单            |

> ☝️ 完成以上闭环即可发布 *v0.1.0* CLI + SQLite 版本。

---

## 🛠 快速开始

```bash
# 1. 克隆仓库
$ git clone https://github.com/yourname/cookmate.git && cd cookmate

# 2. 建立虚拟环境
$ python3 -m venv .venv && source .venv/bin/activate

# 3. 安装运行依赖
$ pip install -e .

# （可选）安装开发工具链
$ pip install -e .[dev]

# 4. 运行单元测试
$ PYTHONPATH=$PWD pytest -q

# 5. 初始化 SQLite 数据库（首次运行）
$ python scripts/init_db.py
<<<<<<< HEAD
=======
```

导出或导入菜谱为 CSV：

```bash
$ python scripts/recipes_csv.py export recipes.csv
$ python scripts/recipes_csv.py import recipes.csv
>>>>>>> 0724c55f
```

### 运行 API & 前端

```bash
$ ./scripts/dev.sh
```

脚本会自动切换到仓库根目录并分别在 `8000`（API）与 `8001`（前端）端口启动服务，
按 `Ctrl+C` 退出。

前端页面现在内置新增 / 删除菜谱、库存的表单，并可直接生成购物清单，方便体验。

### CLI 体验

```bash
# 添加菜谱
$ cookmate add-recipe "番茄炒蛋.md"

# 烹饪（自动扣库存）
$ cookmate cook "番茄炒蛋"

# 查看当前库存
$ cookmate inventory list
```

> 💡 CLI 基于 **Typer**，在任何步骤追加 `--help` 获得详细用法。

---

## 🏗 项目结构

```text
.
├── adapters/              # 各类技术实现 (Adapters)
│   ├── repo_memory/       # 纯内存仓库（测试 / 原型）
│   └── repo_sqlite/       # SQLite 仓库（生产首选）
├── app/                   # 用例层 (Application)
├── domain/                # 领域模型 (Domain)
│   ├── recipe/            # 聚合根 Recipe
│   ├── ingredient/        # 聚合根 Ingredient
│   ├── inventory/         # 聚合根 InventoryItem
│   └── shared/            # 值对象 & 领域事件
├── infra/                 # 数据库 / 消息总线等基础设施
├── tests/                 # pytest 测试
└── pyproject.toml         # 构建 & 依赖声明
```

---

## 🔌 技术选型 & 架构

| 层次              | 方案                                     | 说明           |
| --------------- | -------------------------------------- | ------------ |
| **Domain**      | 纯 Python / `dataclass` / `pydantic v2` | 业务逻辑零依赖，易于测试 |
| **Application** | 服务 + 命令 + DI                           | 控制事务与跨聚合操作   |
| **Adapters**    | `Typer` CLI、`SQLAlchemy 2.0`、FastAPI   | 与外界交互，实现依赖倒置 |
| **Infra**       | SQLite → PostgreSQL                    | 持久化与事件驱动扩展   |

> 架构遵循 **Hexagonal Architecture**，核心域层与框架完全解耦，可平滑迁移到微服务或云函数。

### 流程示例

```mermaid
sequenceDiagram
  participant User
  participant CLI as Typer CLI
  participant App as CookService
  participant Repo as InventoryRepo

  User->>CLI: cook "番茄炒蛋"
  CLI->>App: execute_cook(...)
  App->>Repo: get_inventory()
  Repo-->>App: Inventory
  App->>Repo: deduct_items()
  Repo-->>App: ✅
  App-->>CLI: "烹饪完成，已扣减库存"
  CLI-->>User: 输出日志 & 缺料提示
```

---

## 🗺 路线图

| 版本 | 里程碑 | 状态 |
| -------- | ------------------------ | ------ |
| **v0.1** | MVP 五大功能 (CLI + SQLite) | ✅ 完成 |
| **v0.2** | FastAPI + 前端 Demo | ✅ 完成 |
| **v0.3** | 整理 API 并完善菜谱/库存/筛选页面功能 | ⏳ 进行中 |
| **v0.4** | 优化前端 UI 动画 | ⏳ 规划 |
| **v0.5** | 完善全部功能 | ⏳ 规划 |
| **v0.6** | Docker 部署 | ⏳ 规划 |
| **v1.0** | 多用户 / 权限、条形码识别、语音录入 | ⏳ 规划 |

---

## 🤝 贡献指南

1. 先在 **Issue** 中讨论需求 / 缺陷，达成共识。
2. Fork → 新建分支 `feat/xxx` / `fix/xxx`。
3. 保证 `pytest`, `ruff`, `mypy --strict` 全绿。
4. 提交 PR 并引用对应 Issue，遵循 **Conventional Commits**。

> **Commit Message 模板**
>
> ```text
> feat(recipe): 支持批量导入 CSV 菜谱
> ```

---

## 📄 License

[MIT](LICENSE) © 2025 Your Name

---

> 📝 *Cookmate* 仍处于 **Pre‑alpha** 阶段，欢迎 Star / Watch 获得最新进展。<|MERGE_RESOLUTION|>--- conflicted
+++ resolved
@@ -59,8 +59,6 @@
 
 # 5. 初始化 SQLite 数据库（首次运行）
 $ python scripts/init_db.py
-<<<<<<< HEAD
-=======
 ```
 
 导出或导入菜谱为 CSV：
@@ -68,7 +66,6 @@
 ```bash
 $ python scripts/recipes_csv.py export recipes.csv
 $ python scripts/recipes_csv.py import recipes.csv
->>>>>>> 0724c55f
 ```
 
 ### 运行 API & 前端
