[project]
name = "cookmate"
<<<<<<< HEAD
version = "0.3.0"
=======
version = "0.3.1"
>>>>>>> cc32a128
requires-python = ">=3.9"
dependencies = [
  "fastapi",
  "uvicorn[standard]",
  "sqlalchemy",
  "pydantic",
  "typer[all]",
]
[build-system]
requires = ["setuptools>=69", "wheel"]
build-backend = "setuptools.build_meta"
[tool.setuptools]
packages = { find = { where = ["."], include = [
    "app", "app.*",
    "adapters", "adapters.*",
    "domain", "domain.*",
    "infra", "infra.*",
    "web", "web.*"
] } }<|MERGE_RESOLUTION|>--- conflicted
+++ resolved
@@ -1,10 +1,6 @@
 [project]
 name = "cookmate"
-<<<<<<< HEAD
-version = "0.3.0"
-=======
 version = "0.3.1"
->>>>>>> cc32a128
 requires-python = ">=3.9"
 dependencies = [
   "fastapi",
