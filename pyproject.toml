[project]
name = "cookmate"
<<<<<<< HEAD
version = "0.2.1"
=======
version = "0.3.0"
>>>>>>> 40756e32
requires-python = ">=3.9"
dependencies = [
  "fastapi",
  "uvicorn[standard]",
  "sqlalchemy",
  "pydantic",
  "typer[all]",
]
[build-system]
requires = ["setuptools>=69", "wheel"]
build-backend = "setuptools.build_meta"
[tool.setuptools]
packages = { find = { where = ["."], include = [
    "app", "app.*",
    "adapters", "adapters.*",
    "domain", "domain.*",
    "infra", "infra.*",
    "web", "web.*"
] } }<|MERGE_RESOLUTION|>--- conflicted
+++ resolved
@@ -1,10 +1,6 @@
 [project]
 name = "cookmate"
-<<<<<<< HEAD
-version = "0.2.1"
-=======
 version = "0.3.0"
->>>>>>> 40756e32
 requires-python = ">=3.9"
 dependencies = [
   "fastapi",
