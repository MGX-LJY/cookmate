"""domain.shared.value_objects
~~~~~~~~~~~~~~~~~~~~~~~~~~~~~~
核心值对象（Value Objects）定义。

值对象在领域驱动设计 (DDD) 中有两个关键特性：
1. **不可变 (Immutable)** —— 创建后其状态不能再被修改，只能整体替换；
2. **基于值相等 (Equality by Value)** —— 判断两个 VO 是否相等看其内部值是否相同，而非内存地址。

本模块为 *Cookmate* 定义三个典型值对象：

* ``Unit`` —— 计量单位枚举；可扩展，带基础换算系数；
* ``Quantity`` —— 数量 + 单位的组合，提供加减、比较与单位换算；
* ``RecipeId`` / ``IngredientId`` —— 聚合根标识符，基于 ``uuid.UUID``，保证跨进程唯一。

所有类均带有中文注释，方便团队（特别是非英语母语成员）理解。

Usage 示例::

    >>> from domain.shared.value_objects import Quantity, Unit
    >>> q1 = Quantity(500, Unit.GRAM)
    >>> q1.to(Unit.KILOGRAM)
    Quantity(amount=Decimal('0.5'), unit=<Unit.KILOGRAM: 'kg'>)
    >>> q1 + Quantity(0.3, Unit.KILOGRAM)
    Quantity(amount=Decimal('0.8'), unit=<Unit.KILOGRAM: 'kg'>)
"""
from __future__ import annotations

import uuid
from dataclasses import dataclass, field
from decimal import Decimal, InvalidOperation, getcontext
from enum import Enum
from typing import Final, NewType

# 设定 Decimal 全局精度，足以应对烹饪场景（克/毫升通常不会超过 3 位小数）。
getcontext().prec = 9  # noqa: WPS432 (魔法数字)：业务上精度固定即可

###############################################################################
# 计量单位
###############################################################################

class Unit(str, Enum):
    """支持的计量单位。"""

    GRAM: str = "g"
    KILOGRAM: str = "kg"
    MILLILITER: str = "ml"
    LITER: str = "l"
    PIECE: str = "pcs"  # 计数单位，例如 “个 / 只”

    # 可根据需要继续扩展，如 TAEL(两)、TABLESPOON(Tbsp) 等

    # WHY: 枚举成员值使用常见英文缩写，既保证唯一性又便于序列化/展示。

    # ------------------------ 换算系数表 ----------------------------------
    # 设计上放到枚举内部，方便读取；若后期需要动态扩展，可迁移到配置表/
    # 数据库存量化。
    _CONVERSION: Final[dict[tuple["Unit", "Unit"], Decimal]] = {
        (GRAM, KILOGRAM): Decimal("0.001"),
        (KILOGRAM, GRAM): Decimal("1000"),
        (MILLILITER, LITER): Decimal("0.001"),
        (LITER, MILLILITER): Decimal("1000"),
    }

    def conversion_factor_to(self, target: "Unit") -> Decimal | None:  # noqa: WPS110
        """返回当前单位转换到 *target* 的系数；若无直接转换则返回 ``None``。"""
        return self._CONVERSION.get((self, target))


###############################################################################
# 数量值对象
###############################################################################

@dataclass(frozen=True, slots=True)
class Quantity:  # noqa: WPS110 (允许类名直白表达领域概念)
    """数量 + 单位。

    * **不可变**：使用 ``@dataclass(frozen=True)`` 保证实例创建后属性只读。
    * **槽优化**：``slots=True`` 节省内存，加快属性访问；
    * **小数精度**：使用 ``decimal.Decimal`` 避免浮点误差。
    """

    amount: Decimal = field(metadata={"doc": "数值部分"})
    unit: Unit = field(metadata={"doc": "计量单位"})

    # ---------------------------------------------------------------------
    # 工厂方法
    # ---------------------------------------------------------------------

    @classmethod
    def of(cls, amount: "int | float | str | Decimal", unit: Unit) -> "Quantity":
        """辅助构建函数，自动将 *amount* 转为 ``Decimal``。"""
        try:
            value = Decimal(str(amount))
        except InvalidOperation as exc:  # noqa: WPS110
            raise ValueError(f"非法数值: {amount}") from exc
        return cls(value, unit)

    # ---------------------------------------------------------------------
    # 单位换算
    # ---------------------------------------------------------------------

    def to(self, target_unit: Unit) -> "Quantity":
        """转换为 *target_unit*；若转换路径不存在则抛 ``ValueError``。"""
        if self.unit == target_unit:
            return self  # 同单位直接返回自身（VO 不变，可以安全共享）

        factor = self.unit.conversion_factor_to(target_unit)
        if factor is None:
            raise ValueError(f"无法从 {self.unit.value} 转换到 {target_unit.value}")

        return Quantity(self.amount * factor, target_unit)

    # ---------------------------------------------------------------------
    # 算术运算
    # ---------------------------------------------------------------------

    def _ensure_same_unit(self, other: "Quantity") -> tuple[Decimal, Decimal]:  # noqa: D401
        """校验/转换单位，返回同单位下的 *self*, *other* 数值。"""
        if self.unit == other.unit:
            return self.amount, other.amount
        # 尝试将 other 转为 self 的单位
        try:
            converted_other = other.to(self.unit)
        except ValueError as exc:  # noqa: WPS110
            raise ValueError("单位不兼容，无法计算") from exc
        return self.amount, converted_other.amount

    def __add__(self, other: "Quantity") -> "Quantity":
        a1, a2 = self._ensure_same_unit(other)
        return Quantity(a1 + a2, self.unit)

    def __sub__(self, other: "Quantity") -> "Quantity":
        a1, a2 = self._ensure_same_unit(other)
        result = a1 - a2
        if result < 0:
            raise ValueError("结果数量为负数，不合理")
        return Quantity(result, self.unit)

<<<<<<< HEAD
    # 与数字相乘 / 除
=======
>>>>>>> 145b8cf2
    def __mul__(self, factor: "int | float | Decimal") -> "Quantity":  # noqa: WPS110
        try:
            fac = Decimal(str(factor))
        except InvalidOperation as exc:  # noqa: WPS110
            raise TypeError("Quantity 只能与数值相乘") from exc
        return Quantity(self.amount * fac, self.unit)

    __rmul__ = __mul__

    def __truediv__(self, divisor: "int | float | Decimal") -> "Quantity":  # noqa: WPS110
        try:
            div = Decimal(str(divisor))
        except InvalidOperation as exc:  # noqa: WPS110
            raise TypeError("Quantity 只能除以数值") from exc
        if div == 0:
            raise ZeroDivisionError
        return Quantity(self.amount / div, self.unit)

    # ---------------------------------------------------------------------
    # 比较运算（基于量值统一单位后比较）
    # ---------------------------------------------------------------------

    def __lt__(self, other: "Quantity") -> bool:  # noqa: WPS110
        a1, a2 = self._ensure_same_unit(other)
        return a1 < a2

    def __le__(self, other: "Quantity") -> bool:  # noqa: WPS110
        a1, a2 = self._ensure_same_unit(other)
        return a1 <= a2

    def __eq__(self, other: object) -> bool:  # noqa: WPS110
        if not isinstance(other, Quantity):
            return NotImplemented
        a1, a2 = self._ensure_same_unit(other)
        return a1 == a2

    def __hash__(self) -> int:  # noqa: D401
        # 因为 __eq__ 被覆盖，需显式定义 __hash__ 才能保持可哈希性
        return hash((self.amount, self.unit))

    # ---------------------------------------------------------------------
    # 友好显示
    # ---------------------------------------------------------------------

    def __repr__(self) -> str:  # noqa: D401
        return f"Quantity(amount={self.amount}, unit={self.unit})"


###############################################################################
# 聚合根标识符（UUID）
###############################################################################

# WHY: 使用 NewType 生成静态类型安全的 ID，避免串用不同聚合 id。
RecipeId = NewType("RecipeId", uuid.UUID)
IngredientId = NewType("IngredientId", uuid.UUID)

# 提供便捷生成函数，业务层可以直接调用，而无需 import uuid 每次 new。

def new_recipe_id() -> RecipeId:  # noqa: D401
    """生成随机 ``RecipeId``。"""
    return RecipeId(uuid.uuid4())


def new_ingredient_id() -> IngredientId:  # noqa: D401
    """生成随机 ``IngredientId``。"""
    return IngredientId(uuid.uuid4())<|MERGE_RESOLUTION|>--- conflicted
+++ resolved
@@ -136,10 +136,6 @@
             raise ValueError("结果数量为负数，不合理")
         return Quantity(result, self.unit)
 
-<<<<<<< HEAD
-    # 与数字相乘 / 除
-=======
->>>>>>> 145b8cf2
     def __mul__(self, factor: "int | float | Decimal") -> "Quantity":  # noqa: WPS110
         try:
             fac = Decimal(str(factor))
@@ -158,6 +154,25 @@
             raise ZeroDivisionError
         return Quantity(self.amount / div, self.unit)
 
+    # 与数字相乘 / 除
+    def __mul__(self, factor: "int | float | Decimal") -> "Quantity":  # noqa: WPS110
+        try:
+            fac = Decimal(str(factor))
+        except InvalidOperation as exc:  # noqa: WPS110
+            raise TypeError("Quantity 只能与数值相乘") from exc
+        return Quantity(self.amount * fac, self.unit)
+
+    __rmul__ = __mul__
+
+    def __truediv__(self, divisor: "int | float | Decimal") -> "Quantity":  # noqa: WPS110
+        try:
+            div = Decimal(str(divisor))
+        except InvalidOperation as exc:  # noqa: WPS110
+            raise TypeError("Quantity 只能除以数值") from exc
+        if div == 0:
+            raise ZeroDivisionError
+        return Quantity(self.amount / div, self.unit)
+
     # ---------------------------------------------------------------------
     # 比较运算（基于量值统一单位后比较）
     # ---------------------------------------------------------------------
